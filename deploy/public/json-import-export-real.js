--- conflicted
+++ resolved
@@ -284,13 +284,8 @@
             ? this.app.shoppingItems.length
             : 0;
         const pantryCount = Array.isArray(this.app?.allProducts)
-<<<<<<< HEAD
+
             ? this.app.allProducts.filter(p => p.inPantry).length
-=======
-
-            ? this.app.allProducts.filter(p => p.inPantry).length
-
->>>>>>> 1a9ba4bf
             : 0;
 
         console.log(`🛒 Shopping items: ${shoppingCount} (via getter)`);
